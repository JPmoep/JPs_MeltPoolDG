--- conflicted
+++ resolved
@@ -8,11 +8,8 @@
 #include <meltpooldg/simulations/reinit_circle/reinit_circle.hpp>
 #include <meltpooldg/simulations/rising_bubble/rising_bubble.hpp>
 #include <meltpooldg/simulations/rotating_bubble/rotating_bubble.hpp>
-<<<<<<< HEAD
 #include <meltpooldg/simulations/spurious_currents/spurious_currents.hpp>
-=======
 #include <meltpooldg/simulations/slotted_disc/slotted_disc.hpp>
->>>>>>> 713970bf
 
 namespace MeltPoolDG
 {
@@ -34,7 +31,6 @@
           return std::make_shared<AdvectionDiffusion::SimulationAdvec<dim>>(parameter_file,
                                                                             mpi_communicator);
         else if (simulation_name == "rotating_bubble")
-<<<<<<< HEAD
           return std::make_shared<RotatingBubble::SimulationRotatingBubble<dim>>(parameter_file,
                                                                                  mpi_communicator);
         else if (simulation_name == "flow_past_cylinder")
@@ -46,17 +42,9 @@
         else if (simulation_name == "rising_bubble")
           return std::make_shared<RisingBubble::SimulationRisingBubble<dim>>(parameter_file,
                                                                              mpi_communicator);
-=======
-          {
-            return std::make_shared<RotatingBubble::SimulationRotatingBubble<dim>>(
-              parameter_file, mpi_communicator);
-          }
         else if (simulation_name == "slotted_disc")
-          {
             return std::make_shared<SlottedDisc::SimulationSlottedDisc<dim>>(parameter_file,
                                                                              mpi_communicator);
-          }
->>>>>>> 713970bf
         /* add your simulation here*/
         else
           AssertThrow(false,
