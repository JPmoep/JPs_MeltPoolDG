/* ---------------------------------------------------------------------
 *
 * Author: Magdalena Schreter, TUM, September 2020
 *
 * ---------------------------------------------------------------------*/
#pragma once
#include <deal.II/base/conditional_ostream.h>
#include <deal.II/base/data_out_base.h>
#include <deal.II/base/index_set.h>

#include <deal.II/distributed/tria_base.h>

#include <deal.II/dofs/dof_handler.h>

#include <deal.II/fe/fe.h>
#include <deal.II/fe/fe_q.h>
#include <deal.II/fe/mapping.h>
#include <deal.II/fe/mapping_fe.h>

#include <deal.II/grid/grid_out.h>

#include <deal.II/lac/generic_linear_algebra.h>

#include <deal.II/numerics/data_out.h>

#include <deal.II/simplex/fe_lib.h>
#include <deal.II/simplex/quadrature_lib.h>

// MeltPoolDG
#include <meltpooldg/advection_diffusion_adaflo/advection_diffusion_adaflo_wrapper.hpp>
#include <meltpooldg/interface/parameters.hpp>
#include <meltpooldg/interface/problembase.hpp>
#include <meltpooldg/interface/scratch_data.hpp>
#include <meltpooldg/interface/simulationbase.hpp>
#include <meltpooldg/utilities/timeiterator.hpp>

namespace MeltPoolDG
{
  namespace AdvectionDiffusionAdaflo
  {
    using namespace dealii;

    template <int dim>
    class AdvectionDiffusionProblem : public ProblemBase<dim>
    {
    private:
      using VectorType      = LinearAlgebra::distributed::Vector<double>;
      using BlockVectorType = LinearAlgebra::distributed::BlockVector<double>;

    public:
      AdvectionDiffusionProblem() = default;

      void
      run(std::shared_ptr<SimulationBase<dim>> base_in) final
      {
        initialize(base_in);

        while (!time_iterator.is_finished())
          {
            const double dt = time_iterator.get_next_time_increment();
            scratch_data->get_pcout()
              << "t= " << std::setw(10) << std::left << time_iterator.get_current_time();
            /*
             * compute the advection velocity for the current time
             */
            compute_advection_velocity(*base_in->get_advection_field("advection_diffusion"));
            advec_diff_operation->solve(dt, advection_velocity);
            scratch_data->get_pcout()
              << " |phi|= " << std::setw(15) << std::setprecision(10) << std::left
              << advec_diff_operation->get_advected_field().l2_norm()
              << " |phi_n-1|= " << std::setw(15) << std::setprecision(10) << std::left
              << advec_diff_operation->get_advected_field_old().l2_norm()
              << " |phi_n-2|= " << std::setw(15) << std::setprecision(10) << std::left
              << advec_diff_operation->get_advected_field_old_old().l2_norm() << std::endl;
            /*
             *  do paraview output if requested
             */
            output_results(time_iterator.get_current_time_step_number(), base_in->parameters);
          }
      }

      std::string
      get_name() final
      {
        return "advection-diffusion problem";
      };

    private:
      /*
       *  This function initials the relevant member data
       *  for the computation of the advection-diffusion problem
       */
      void
      initialize(std::shared_ptr<SimulationBase<dim>> base_in)
      {
        /*
         *  setup scratch data
         */
        AssertThrow(base_in->parameters.advec_diff.do_matrix_free, ExcNotImplemented());

        scratch_data =
          std::make_shared<ScratchData<dim>>(base_in->parameters.advec_diff.do_matrix_free);
        /*
         *  setup mapping
         */
#ifdef DEAL_II_WITH_SIMPLEX_SUPPORT
        if (base_in->parameters.base.do_simplex)
          scratch_data->set_mapping(
            MappingFE<dim>(Simplex::FE_P<dim>(base_in->parameters.base.degree)));
        else
#endif
          scratch_data->set_mapping(MappingQGeneric<dim>(base_in->parameters.base.degree));
        /*
         *  create quadrature rule
         */
        unsigned int quad_idx = 0;
#ifdef DEAL_II_WITH_SIMPLEX_SUPPORT
        if (base_in->parameters.base.do_simplex)
          quad_idx = scratch_data->attach_quadrature(
            Simplex::QGauss<dim>(base_in->parameters.base.n_q_points_1d));
        else
#endif
          quad_idx =
            scratch_data->attach_quadrature(QGauss<1>(base_in->parameters.base.n_q_points_1d));
        /*
         *  setup DoFHandler
         */
        dof_handler.reinit(*base_in->triangulation);
        dof_handler_velocity.reinit(*base_in->triangulation);
#ifdef DEAL_II_WITH_SIMPLEX_SUPPORT
        if (base_in->parameters.base.do_simplex)
          {
            dof_handler.distribute_dofs(Simplex::FE_P<dim>(base_in->parameters.base.degree));
            dof_handler_velocity.distribute_dofs(
              FESystem(Simplex::FE_P<dim>(base_in->parameters.base.degree), dim));
          }
        else
#endif
          {
            dof_handler.distribute_dofs(FE_Q<dim>(base_in->parameters.base.degree));
            dof_handler_velocity.distribute_dofs(
              FESystem<dim>(FE_Q<dim>(base_in->parameters.base.degree), dim));
          }
        dof_idx       = scratch_data->attach_dof_handler(dof_handler);
        dof_no_bc_idx = scratch_data->attach_dof_handler(dof_handler);

        const int dof_idx_velocity = scratch_data->attach_dof_handler(dof_handler_velocity);
        /*
         *  create the partititioning
         */
        scratch_data->create_partitioning();
        /*
         *  make hanging nodes and dirichlet constraints (Note: at the moment no time-dependent
         *  dirichlet constraints are supported)
         */
        hanging_node_constraints.clear();
        hanging_node_constraints.reinit(scratch_data->get_locally_relevant_dofs(dof_idx));
        DoFTools::make_hanging_node_constraints(dof_handler, hanging_node_constraints);
        for (const auto &bc : base_in->get_dirichlet_bc(
               "advection_diffusion")) // @todo: add name of bc at a more central place
          {
            dealii::DoFTools::make_zero_boundary_constraints(dof_handler,
                                                             bc.first,
                                                             hanging_node_constraints);
          }
        hanging_node_constraints.close();

        hanging_node_constraints_velocity.clear();
        hanging_node_constraints_velocity.reinit(
          scratch_data->get_locally_relevant_dofs(dof_idx_velocity));
        DoFTools::make_hanging_node_constraints(dof_handler_velocity,
                                                hanging_node_constraints_velocity);
        hanging_node_constraints_velocity.close();

        constraints.clear();
        constraints.reinit(scratch_data->get_locally_relevant_dofs());
<<<<<<< HEAD
=======
        constraints.merge(hanging_node_constraints,
                          AffineConstraints<double>::MergeConflictBehavior::left_object_wins);
>>>>>>> 7cb411bd
        for (const auto &bc : base_in->get_dirichlet_bc(
               "advection_diffusion")) // @todo: add name of bc at a more central place
          {
            dealii::VectorTools::interpolate_boundary_values(
              scratch_data->get_mapping(), dof_handler, bc.first, *bc.second, constraints);
          }
        constraints.merge(hanging_node_constraints);
        constraints.close();

        scratch_data->attach_constraint_matrix(constraints);
        scratch_data->attach_constraint_matrix(hanging_node_constraints);
        scratch_data->attach_constraint_matrix(hanging_node_constraints_velocity);
        /*
         *  create the matrix-free object
         */
        scratch_data->build();
        /*
         *  initialize the time iterator
         */
        time_iterator.initialize(
          TimeIteratorData<double>{base_in->parameters.advec_diff.start_time,
                                   base_in->parameters.advec_diff.end_time,
                                   base_in->parameters.advec_diff.time_step_size,
                                   base_in->parameters.advec_diff.max_n_steps,
                                   false});

        /*
         *  set initial conditions of the levelset function
         */
        AssertThrow(
          base_in->get_initial_condition("advection_diffusion"),
          ExcMessage(
            "It seems that your SimulationBase object does not contain "
            "a valid initial field function for the level set field. A shared_ptr to your initial field "
            "function, e.g., MyInitializeFunc<dim> must be specified as follows: "
            "this->attach_initial_condition(std::make_shared<MyInitializeFunc<dim>>(), "
            "'advection_diffusion') "));
        VectorType initial_solution;
        scratch_data->initialize_dof_vector(initial_solution);

        dealii::VectorTools::project(scratch_data->get_mapping(),
                                     dof_handler,
                                     constraints,
                                     scratch_data->get_quadrature(),
                                     *base_in->get_initial_condition("advection_diffusion"),
                                     initial_solution);

        initial_solution.update_ghost_values();
        /*
         *    initialize the advection-diffusion operation class
         */
        AssertThrow(base_in->get_advection_field("advection_diffusion"),
                    ExcMessage(
                      " It seems that your SimulationBase object does not contain "
                      "a valid advection velocity. A shared_ptr to your advection velocity "
                      "function, e.g., AdvectionFunc<dim> must be specified as follows: "
                      "this->attach_advection_field(std::make_shared<AdvecFunc<dim>>(), "
                      "'advection_diffusion') "));
        std::cout << "advection_velcoity" << std::endl;
        compute_advection_velocity(*base_in->get_advection_field("advection_diffusion"));
#ifdef MELT_POOL_DG_WITH_ADAFLO
        advec_diff_operation = std::make_shared<AdafloWrapper<dim>>(*scratch_data,
                                                                    dof_idx,
                                                                    quad_idx,
                                                                    dof_idx_velocity,
                                                                    initial_solution,
                                                                    advection_velocity,
                                                                    base_in);
#else
        AssertThrow(false, ExcNotImplemented());
#endif
        std::cout << "after advection_velcoity" << std::endl;
      }

      void
      compute_advection_velocity(TensorFunction<1, dim> &advec_func)
      {
        advection_velocity.zero_out_ghosts();
        scratch_data->initialize_dof_vector(advection_velocity, dof_no_bc_idx);
        /*
         *  set the current time to the advection field function
         */
        advec_func.set_time(time_iterator.get_current_time());
        /*
         *  work around to interpolate a vector-valued quantity on a scalar DoFHandler
         *  @todo: could be shifted to a utility function
         */
        for (auto d = 0; d < dim; ++d)
          {
            dealii::VectorTools::interpolate(scratch_data->get_mapping(),
                                             scratch_data->get_dof_handler(dof_no_bc_idx),
                                             ScalarFunctionFromFunctionObject<dim>(
                                               [&](const Point<dim> &p) {
                                                 return advec_func.value(p)[d];
                                               }),
                                             advection_velocity.block(d));
          }
        advection_velocity.update_ghost_values();
      }

      void
      output_results(const unsigned int time_step, const Parameters<double> &parameters)
      {
        if (parameters.paraview.do_output)
          {
            advection_velocity.update_ghost_values();
            advec_diff_operation->get_advected_field().update_ghost_values();
            /*
             *  output advected field
             */
            DataOut<dim> data_out;
            data_out.attach_dof_handler(dof_handler);
            data_out.add_data_vector(advec_diff_operation->get_advected_field(), "advected_field");

            /*
             *  output advection velocity
             */
            for (auto d = 0; d < dim; ++d)
              data_out.add_data_vector(dof_handler,
                                       advection_velocity.block(d),
                                       "advection_velocity_" + std::to_string(d));

            /*
             * write data to vtu file
             */
            data_out.build_patches(scratch_data->get_mapping());
            data_out.write_vtu_with_pvtu_record("./",
                                                parameters.paraview.filename,
                                                time_step,
                                                scratch_data->get_mpi_comm(),
                                                parameters.paraview.n_digits_timestep,
                                                parameters.paraview.n_groups);

            advection_velocity.zero_out_ghosts();
            advec_diff_operation->get_advected_field().zero_out_ghosts();
            /*
             * write data of boundary -- @todo: move to own utility function
             */
            // if (parameters.paraview.print_boundary_id)
            //{
            // const unsigned int rank    = Utilities::MPI::this_mpi_process(mpi_communicator);
            // const unsigned int n_ranks = Utilities::MPI::n_mpi_processes(mpi_communicator);

            // const unsigned int n_digits =
            // static_cast<int>(std::ceil(std::log10(std::fabs(n_ranks))));

            // std::string filename = "./solution_advection_diffusion_boundary_IDs" +
            // Utilities::int_to_string(rank, n_digits) + ".vtk";
            // std::ofstream output(filename.c_str());

            // GridOut           grid_out;
            // GridOutFlags::Vtk flags;
            // flags.output_cells         = false;
            // flags.output_faces         = true;
            // flags.output_edges         = false;
            // flags.output_only_relevant = false;
            // grid_out.set_flags(flags);
            // grid_out.write_vtk(scratch_data->get_dof_handler().get_triangulation(), output);
            //}
          }
      }

    private:
      /**
       *
       */
      DoFHandler<dim>           dof_handler;
      AffineConstraints<double> constraints;
      AffineConstraints<double> hanging_node_constraints;

      DoFHandler<dim>                     dof_handler_velocity;
      AffineConstraints<double>           hanging_node_constraints_velocity;
      std::shared_ptr<ScratchData<dim>>   scratch_data;
      BlockVectorType                     advection_velocity;
      TimeIterator<double>                time_iterator;
      std::shared_ptr<AdafloWrapper<dim>> advec_diff_operation;

      int dof_idx;
      int dof_no_bc_idx;
    };
  } // namespace AdvectionDiffusionAdaflo
} // namespace MeltPoolDG<|MERGE_RESOLUTION|>--- conflicted
+++ resolved
@@ -174,18 +174,14 @@
 
         constraints.clear();
         constraints.reinit(scratch_data->get_locally_relevant_dofs());
-<<<<<<< HEAD
-=======
         constraints.merge(hanging_node_constraints,
                           AffineConstraints<double>::MergeConflictBehavior::left_object_wins);
->>>>>>> 7cb411bd
         for (const auto &bc : base_in->get_dirichlet_bc(
                "advection_diffusion")) // @todo: add name of bc at a more central place
           {
             dealii::VectorTools::interpolate_boundary_values(
               scratch_data->get_mapping(), dof_handler, bc.first, *bc.second, constraints);
           }
-        constraints.merge(hanging_node_constraints);
         constraints.close();
 
         scratch_data->attach_constraint_matrix(constraints);
@@ -237,7 +233,6 @@
                       "function, e.g., AdvectionFunc<dim> must be specified as follows: "
                       "this->attach_advection_field(std::make_shared<AdvecFunc<dim>>(), "
                       "'advection_diffusion') "));
-        std::cout << "advection_velcoity" << std::endl;
         compute_advection_velocity(*base_in->get_advection_field("advection_diffusion"));
 #ifdef MELT_POOL_DG_WITH_ADAFLO
         advec_diff_operation = std::make_shared<AdafloWrapper<dim>>(*scratch_data,
@@ -250,7 +245,6 @@
 #else
         AssertThrow(false, ExcNotImplemented());
 #endif
-        std::cout << "after advection_velcoity" << std::endl;
       }
 
       void
