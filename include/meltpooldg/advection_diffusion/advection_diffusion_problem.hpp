--- conflicted
+++ resolved
@@ -282,7 +282,6 @@
           {
             AssertThrow(base_in->parameters.advec_diff.do_matrix_free, ExcNotImplemented());
             advec_diff_operation =
-<<<<<<< HEAD
               std::make_shared<AdvectionDiffusionOperationAdaflo<dim>>(*scratch_data,
                                                                        dof_zero_bc_idx,
                                                                        quad_idx,
@@ -290,14 +289,6 @@
                                                                        initial_solution,
                                                                        advection_velocity,
                                                                        base_in);
-=======
-              std::make_shared<MeltPoolDG::AdvectionDiffusionAdaflo::AdafloWrapper<dim>>(
-                *scratch_data, dof_zero_bc_idx, quad_idx, dof_idx_velocity, base_in);
-
-            advec_diff_operation->reinit();
-
-            advec_diff_operation->set_initial_condition(initial_solution, advection_velocity);
->>>>>>> b5c2e064
           }
 #endif
         else
