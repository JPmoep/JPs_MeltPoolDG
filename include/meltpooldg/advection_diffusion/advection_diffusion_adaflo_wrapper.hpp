--- conflicted
+++ resolved
@@ -136,15 +136,6 @@
 
       const LinearAlgebra::distributed::Vector<double> &
       get_advected_field() const override
-<<<<<<< HEAD
-=======
-      {
-        return advected_field;
-      }
-
-      LinearAlgebra::distributed::Vector<double> &
-      get_advected_field() override
->>>>>>> 16598a59
       {
         return advected_field;
       }
