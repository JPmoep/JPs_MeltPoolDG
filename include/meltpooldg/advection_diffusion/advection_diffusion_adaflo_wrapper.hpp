/* ---------------------------------------------------------------------
 *
 * Author: Peter Münch, Magdalena Schreter, TUM, December 2020
 *
 * ---------------------------------------------------------------------*/
#pragma once

#ifdef MELT_POOL_DG_WITH_ADAFLO

#  include <deal.II/lac/generic_linear_algebra.h>

#  include <meltpooldg/advection_diffusion/advection_diffusion_operation_base.hpp>
#  include <meltpooldg/interface/scratch_data.hpp>
#  include <meltpooldg/interface/simulationbase.hpp>
#  include <meltpooldg/utilities/vector_tools.hpp>

#  include <adaflo/diagonal_preconditioner.h>
#  include <adaflo/level_set_okz_advance_concentration.h>
#  include <adaflo/level_set_okz_preconditioner.h>

namespace MeltPoolDG
{
  namespace AdvectionDiffusion
  {
    template <int dim>
    class AdvectionDiffusionOperationAdaflo : public AdvectionDiffusionOperationBase<dim>
    {
    private:
      using VectorType      = LinearAlgebra::distributed::Vector<double>;
      using BlockVectorType = LinearAlgebra::distributed::BlockVector<double>;

    public:
      /**
       * Constructor.
       */
<<<<<<< HEAD
      AdvectionDiffusionOperationAdaflo(
        const ScratchData<dim> &             scratch_data,
        const int                            advec_diff_dof_idx,
        const int                            advec_diff_quad_idx,
        const int                            velocity_dof_idx,
        const VectorType                     initial_solution_advected_field,
        const BlockVectorType &              velocity_vec_in, // @todo: make const ref
        std::shared_ptr<SimulationBase<dim>> base_in,
        std::string                          operation_name = "advection_diffusion")
=======
      AdafloWrapper(ScratchData<dim> &                   scratch_data,
                    const int                            advec_diff_dof_idx,
                    const int                            advec_diff_quad_idx,
                    const int                            velocity_dof_idx,
                    std::shared_ptr<SimulationBase<dim>> base_in)
>>>>>>> b5c2e064
        : scratch_data(scratch_data)
        , advec_diff_dof_idx(advec_diff_dof_idx)
        , advec_diff_quad_idx(advec_diff_quad_idx)
      {
        /**
         * set parameters of adaflo
         */
        set_adaflo_parameters(base_in->parameters,
                              advec_diff_dof_idx,
                              advec_diff_quad_idx,
                              velocity_dof_idx);
        /*
         * Boundary conditions for the advected field
         */
        for (const auto &symmetry_id : base_in->get_symmetry_id(operation_name))
          bcs.symmetry.insert(symmetry_id);
        for (const auto &dirichlet_bc : base_in->get_dirichlet_bc(operation_name))
          bcs.dirichlet[dirichlet_bc.first] = dirichlet_bc.second;
        /*
         * initialize adaflo operation
         */
        advec_diff_operation = std::make_shared<LevelSetOKZSolverAdvanceConcentration<dim>>(
          advected_field,
          advected_field_old,
          advected_field_old_old,
          increment,
          rhs,
          velocity_vec,
          velocity_vec_old,
          velocity_vec_old_old,
          scratch_data.get_cell_diameters(),
          scratch_data.get_constraint(advec_diff_dof_idx),
          scratch_data.get_pcout(advec_diff_dof_idx),
          bcs,
          scratch_data.get_matrix_free(),
          adaflo_params,
          preconditioner);
      }

      void
      reinit() override
      {
        /**
         *  initialize the dof vectors
         */
        initialize_vectors();

        /**
         * initialize the preconditioner
         */
        initialize_mass_matrix_diagonal<dim, double>(scratch_data.get_matrix_free(),
                                                     scratch_data.get_constraint(
                                                       advec_diff_dof_idx),
                                                     advec_diff_dof_idx,
                                                     advec_diff_quad_idx,
                                                     preconditioner);
      }

      void
      set_initial_condition(const VectorType &     initial_solution_advected_field,
                            const BlockVectorType &velocity_vec_in) override
      {
        /**
         *  set initial solution of advected field
         */
        advected_field.copy_locally_owned_data_from(initial_solution_advected_field);
        advected_field_old     = advected_field;
        advected_field_old_old = advected_field;

        /**
         *  set velocity
         */
        set_velocity(velocity_vec_in);
      }

      /**
       * Solver time step
       */
      void
      solve(const double dt, const BlockVectorType &current_velocity) override
      {
        advected_field_old_old.reinit(advected_field_old);
        advected_field_old_old.copy_locally_owned_data_from(advected_field_old);
        advected_field_old.copy_locally_owned_data_from(advected_field);

        advected_field.update_ghost_values();
        advected_field_old.update_ghost_values();
        advected_field_old_old.update_ghost_values();

        set_velocity(current_velocity);

        //@todo -- extrapolation (?)
        // if (step_size_old > 0)
        // solution_update.sadd((step_size + step_size_old) / step_size_old,
        //-step_size / step_size_old,
        // solution_old);
        advec_diff_operation->advance_concentration(dt);

        scratch_data.get_pcout() << " |phi|= " << std::setw(15) << std::setprecision(10)
                                 << std::left << get_advected_field().l2_norm()
                                 << " |phi_n-1|= " << std::setw(15) << std::setprecision(10)
                                 << std::left << get_advected_field_old().l2_norm()
                                 << " |phi_n-2|= " << std::setw(15) << std::setprecision(10)
                                 << std::left << get_advected_field_old_old().l2_norm()
                                 << std::endl;
      }

      const LinearAlgebra::distributed::Vector<double> &
      get_advected_field() const override
      {
        return advected_field;
      }

      LinearAlgebra::distributed::Vector<double> &
      get_advected_field() override
      {
        return advected_field;
      }

      void
      attach_vectors(std::vector<LinearAlgebra::distributed::Vector<double> *> &vectors) override
      {
        vectors.push_back(&advected_field);
        vectors.push_back(&advected_field_old);
      }

      const LinearAlgebra::distributed::Vector<double> &
      get_advected_field_old() const
      {
        return advected_field_old;
      }

      LinearAlgebra::distributed::Vector<double> &
      get_advected_field_old()
      {
        return advected_field_old;
      }

      const LinearAlgebra::distributed::Vector<double> &
      get_advected_field_old_old() const
      {
        return advected_field_old_old;
      }

    private:
      void
      set_adaflo_parameters(const Parameters<double> &parameters,
                            const int                 advec_diff_dof_idx,
                            const int                 advec_diff_quad_idx,
                            const int                 velocity_dof_idx)
      {
        adaflo_params.time.start_time           = parameters.advec_diff.start_time;
        adaflo_params.time.end_time             = parameters.advec_diff.end_time;
        adaflo_params.time.time_step_size_start = parameters.advec_diff.time_step_size;
        adaflo_params.time.time_step_size_min   = parameters.advec_diff.time_step_size;
        adaflo_params.time.time_step_size_max   = parameters.advec_diff.time_step_size;
        if (parameters.advec_diff.time_integration_scheme == "implicit_euler")
          adaflo_params.time.time_step_scheme = TimeSteppingParameters::Scheme::implicit_euler;
        else if (parameters.advec_diff.time_integration_scheme == "explicit_euler")
          adaflo_params.time.time_step_scheme = TimeSteppingParameters::Scheme::explicit_euler;
        else if (parameters.advec_diff.time_integration_scheme == "crank_nicolson")
          adaflo_params.time.time_step_scheme = TimeSteppingParameters::Scheme::crank_nicolson;
        else if (parameters.advec_diff.time_integration_scheme == "bdf_2")
          adaflo_params.time.time_step_scheme = TimeSteppingParameters::Scheme::bdf_2;
        else
          AssertThrow(false, ExcMessage("Requested time stepping scheme not supported."));
        adaflo_params.time.time_stepping_cfl   = 0.8;  //@ todo
        adaflo_params.time.time_stepping_coef2 = 10.0; //@ todo capillary number

        adaflo_params.dof_index_ls  = advec_diff_dof_idx;
        adaflo_params.dof_index_vel = velocity_dof_idx;
        adaflo_params.quad_index    = advec_diff_quad_idx;

        adaflo_params.convection_stabilization = false; //@ todo
        adaflo_params.do_iteration             = false; //@ todo
        adaflo_params.tol_nl_iteration         = 1e-8;  //@ todo
      }

      void
      set_velocity(const LinearAlgebra::distributed::BlockVector<double> &vec)
      {
        velocity_vec_old_old.zero_out_ghosts();
        velocity_vec_old.zero_out_ghosts();
        velocity_vec.zero_out_ghosts();

        velocity_vec_old_old = velocity_vec_old;
        velocity_vec_old     = velocity_vec;
        VectorTools::convert_block_vector_to_fe_sytem_vector(
          vec,
          scratch_data.get_dof_handler(adaflo_params.dof_index_ls),
          velocity_vec,
          scratch_data.get_dof_handler(adaflo_params.dof_index_vel));

        velocity_vec_old_old.update_ghost_values();
        velocity_vec_old.update_ghost_values();
        velocity_vec.update_ghost_values();
      }

      void
      initialize_vectors()
      {
        /**
         * initialize advected field dof vectors
         */
        scratch_data.initialize_dof_vector(advected_field, adaflo_params.dof_index_ls);
        scratch_data.initialize_dof_vector(advected_field_old, adaflo_params.dof_index_ls);
        scratch_data.initialize_dof_vector(advected_field_old_old, adaflo_params.dof_index_ls);
        /**
         * initialize vectors for the solution of the linear system
         */
        scratch_data.initialize_dof_vector(rhs, adaflo_params.dof_index_ls);
        scratch_data.initialize_dof_vector(increment, adaflo_params.dof_index_ls);
        /**
         *  initialize the velocity vector for adaflo
         */
        scratch_data.initialize_dof_vector(velocity_vec, adaflo_params.dof_index_vel);
        scratch_data.initialize_dof_vector(velocity_vec_old, adaflo_params.dof_index_vel);
        scratch_data.initialize_dof_vector(velocity_vec_old_old, adaflo_params.dof_index_vel);
      }

    private:
      const ScratchData<dim> &scratch_data;

      const unsigned int advec_diff_dof_idx;
      const unsigned int advec_diff_quad_idx;

      /**
       *  advected field
       */
      VectorType advected_field;
      VectorType advected_field_old;
      VectorType advected_field_old_old;
      /**
       *  vectors for the solution of the linear system
       */
      VectorType increment;
      VectorType rhs;

      /**
       *  velocity
       */
      VectorType velocity_vec;
      VectorType velocity_vec_old;
      VectorType velocity_vec_old_old;
      /**
       * Boundary conditions for the advection diffusion operation
       */
      LevelSetOKZSolverAdvanceConcentrationBoundaryDescriptor<dim> bcs;
      /**
       * Adaflo parameters for the level set problem
       */
      LevelSetOKZSolverAdvanceConcentrationParameter adaflo_params;

      /**
       * Reference to the actual advection diffusion solver from adaflo
       */
      std::shared_ptr<LevelSetOKZSolverAdvanceConcentration<dim>> advec_diff_operation;

      /**
       *  maximum velocity --> set by adaflo
       */
      double global_max_velocity;
      /**
       *  Diagonal preconditioner @todo
       */
      DiagonalPreconditioner<double> preconditioner;
    };
  } // namespace AdvectionDiffusion
} // namespace MeltPoolDG

#endif<|MERGE_RESOLUTION|>--- conflicted
+++ resolved
@@ -33,7 +33,6 @@
       /**
        * Constructor.
        */
-<<<<<<< HEAD
       AdvectionDiffusionOperationAdaflo(
         const ScratchData<dim> &             scratch_data,
         const int                            advec_diff_dof_idx,
@@ -43,13 +42,6 @@
         const BlockVectorType &              velocity_vec_in, // @todo: make const ref
         std::shared_ptr<SimulationBase<dim>> base_in,
         std::string                          operation_name = "advection_diffusion")
-=======
-      AdafloWrapper(ScratchData<dim> &                   scratch_data,
-                    const int                            advec_diff_dof_idx,
-                    const int                            advec_diff_quad_idx,
-                    const int                            velocity_dof_idx,
-                    std::shared_ptr<SimulationBase<dim>> base_in)
->>>>>>> b5c2e064
         : scratch_data(scratch_data)
         , advec_diff_dof_idx(advec_diff_dof_idx)
         , advec_diff_quad_idx(advec_diff_quad_idx)
