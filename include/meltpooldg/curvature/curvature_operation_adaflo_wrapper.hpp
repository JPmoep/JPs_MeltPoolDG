--- conflicted
+++ resolved
@@ -49,10 +49,7 @@
         : scratch_data(scratch_data)
       {
         (void)normal_vec_dof_idx;
-<<<<<<< HEAD
-=======
-
->>>>>>> e30cd236
+
         /**
          * set parameters of adaflo
          */
