--- conflicted
+++ resolved
@@ -48,7 +48,6 @@
         /**
          * set parameters of adaflo
          */
-<<<<<<< HEAD
         set_adaflo_parameters(parameters, reinit_dof_idx, reinit_quad_idx, normal_dof_idx);
         /**
          *  initialize the dof vectors
@@ -65,9 +64,7 @@
                                     cell_diameters,
                                     cell_diameter_min,
                                     cell_diameter_max);
-=======
         set_adaflo_parameters(base_in->parameters, reinit_dof_idx, reinit_quad_idx, normal_dof_idx);
->>>>>>> b5c2e064
 
         /*
          * initialize normal_vector_operation from adaflo
