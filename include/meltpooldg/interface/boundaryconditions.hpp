#pragma once
#include <deal.II/base/function.h>
#include <deal.II/base/tensor_function.h>

#include <map>
#include <memory>

namespace MeltPoolDG
{
  using namespace dealii;

  template <int dim>
  struct BoundaryConditions
  {
    std::map<types::boundary_id, std::shared_ptr<Function<dim>>>  dirichlet_bc;
    std::map<types::boundary_id, std::shared_ptr<Function<dim>>>  neumann_bc;
    std::map<types::boundary_id, std::shared_ptr<Function<dim>>>  outflow;
    std::vector<types::boundary_id>                               no_slip_bc;
<<<<<<< HEAD
    std::vector<types::boundary_id>                               fix_pressure_constant;
=======
    std::vector<types::boundary_id>                               symmetry_bc;
>>>>>>> 269fbbb4

    //inline DEAL_II_ALWAYS_INLINE BoundaryTypesLevelSet
    //get_boundary_type(types::boundary_id id)
    //{
      //if (dirichlet_bc.find(id) != dirichlet_bc.end())
        //return BoundaryTypesLevelSet::dirichlet_bc;
      //// else if(neumann_bc.find(id) != neumann_bc.end())
      //// return BoundaryTypesLevelSet::neumann_bc;
      //// else if(wall_bc.find(id) != wall_bc.end())
      //// return BoundaryTypesLevelSet::wall_bc;
      /*
       * For pure convective problems no boundary conditions must be set on
       * outflow boundaries.
       */
      //else if (outflow.find(id) != outflow.end())
        //return BoundaryTypesLevelSet::outflow;
      //else
        //{
          //AssertThrow(false, ExcMessage("for specified boundary_id: " + std::string(id)));

          //return BoundaryTypesLevelSet::undefined;
        //}
    //}
    //

    void
    verify_boundaries(const unsigned int &total_number_of_bc)
    {
      // @todo: add a procedure to verify if boundary conditions are set correctly
      AssertThrow(
        false,
        ExcMessage(
          "The number of assigned boundary conditions does not match the total number of boundary dofs"));
    }
  };
} // namespace MeltPoolDG<|MERGE_RESOLUTION|>--- conflicted
+++ resolved
@@ -16,11 +16,8 @@
     std::map<types::boundary_id, std::shared_ptr<Function<dim>>>  neumann_bc;
     std::map<types::boundary_id, std::shared_ptr<Function<dim>>>  outflow;
     std::vector<types::boundary_id>                               no_slip_bc;
-<<<<<<< HEAD
     std::vector<types::boundary_id>                               fix_pressure_constant;
-=======
     std::vector<types::boundary_id>                               symmetry_bc;
->>>>>>> 269fbbb4
 
     //inline DEAL_II_ALWAYS_INLINE BoundaryTypesLevelSet
     //get_boundary_type(types::boundary_id id)
