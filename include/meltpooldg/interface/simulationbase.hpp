--- conflicted
+++ resolved
@@ -191,21 +191,28 @@
     }
     
     void
-<<<<<<< HEAD
-    attach_fix_pressure_constant_condition(types::boundary_id id, 
-=======
+    attach_fix_pressure_constant_condition(types::boundary_id id,        
+                                      const std::string operation_name)
+    {
+      if( !boundary_conditions_map[operation_name] )
+        boundary_conditions_map[operation_name] = std::make_shared<BoundaryConditions<dim>>();
+      
+     auto bc = boundary_conditions_map[operation_name]->fix_pressure_constant;
+      if ( std::find(bc.begin(), bc.end(), id)!=bc.end() )
+        AssertThrow(false, ExcMessage("You try to attach a no slip boundary conditions "
+                                      "for a boundary_id for which a boundary condition is already "
+                                      "specified. Check your input related to bc!"));
+      bc.push_back(id); 
+    }
+    
+    void
     attach_symmetry_boundary_condition(types::boundary_id id, 
->>>>>>> 269fbbb4
-                                      const std::string operation_name)
-    {
-      if( !boundary_conditions_map[operation_name] )
-        boundary_conditions_map[operation_name] = std::make_shared<BoundaryConditions<dim>>();
-      
-<<<<<<< HEAD
-      auto bc = boundary_conditions_map[operation_name]->fix_pressure_constant;
-=======
+                                      const std::string operation_name)
+    {
+      if( !boundary_conditions_map[operation_name] )
+        boundary_conditions_map[operation_name] = std::make_shared<BoundaryConditions<dim>>();
+      
       auto bc = boundary_conditions_map[operation_name]->symmetry_bc;
->>>>>>> 269fbbb4
       if ( std::find(bc.begin(), bc.end(), id)!=bc.end() )
         AssertThrow(false, ExcMessage("You try to attach a no slip boundary conditions "
                                       "for a boundary_id for which a boundary condition is already "
