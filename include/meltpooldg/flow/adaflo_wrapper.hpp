--- conflicted
+++ resolved
@@ -39,13 +39,9 @@
           navier_stokes.set_symmetry_boundary(symmetry_id);
         for (const auto& no_slip_id : base_in->get_no_slip_id("navier_stokes_u"))
           navier_stokes.set_no_slip_boundary(no_slip_id);
-<<<<<<< HEAD
         for (const auto& fix_pressure_constant_id : base_in->get_fix_pressure_constant_id("navier_stokes"))
           navier_stokes.fix_pressure_constant(fix_pressure_constant_id);
-        for (const auto& dirichlet_bc : base_in->get_dirichlet_bc("navier_stokes"))
-=======
         for (const auto& dirichlet_bc : base_in->get_dirichlet_bc("navier_stokes_u"))
->>>>>>> 269fbbb4
           navier_stokes.set_velocity_dirichlet_boundary(dirichlet_bc.first, dirichlet_bc.second);
         /*
          * Boundary conditions for the pressure field
